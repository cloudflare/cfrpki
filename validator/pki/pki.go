package pki

import (
	"bytes"
	"crypto/x509"
	"crypto/x509/pkix"
	"encoding/asn1"
	"errors"
	"fmt"
<<<<<<< HEAD
	"strings"
	"time"

	librpki "github.com/cloudflare/cfrpki/validator/lib"
=======
	"time"

	"github.com/cloudflare/cfrpki/validator/lib"
>>>>>>> 4d801c2f
)

const (
	TYPE_UNKNOWN = iota
	TYPE_CER
	TYPE_MFT
	TYPE_ROA
	TYPE_CRL
	TYPE_ROACER
	TYPE_MFTCER
	TYPE_CAREPO
	TYPE_TAL
)

var (
	CARepository = asn1.ObjectIdentifier{1, 3, 6, 1, 5, 5, 7, 48, 5}
	Manifest     = asn1.ObjectIdentifier{1, 3, 6, 1, 5, 5, 7, 48, 10}

	TypeToName = map[int]string{
		TYPE_UNKNOWN: "unknown",
		TYPE_CER:     "certificate",
		TYPE_MFT:     "manifest",
		TYPE_ROA:     "roa",
		TYPE_CRL:     "crl",
		TYPE_ROACER:  "roa-ee",
		TYPE_MFTCER:  "manifest-ee",
		TYPE_CAREPO:  "ca-repo",
		TYPE_TAL:     "tal",
	}
)

type Resource struct {
	Type     int
	Parent   *Resource
	File     *PKIFile
	Resource interface{}
	Childs   []*Resource

	CertTALValid bool // currently used for TALs: indicates the child is valid and does not need to be fetched again
}

func (res *Resource) GetIdentifier() (bool, []byte) {
	switch res := res.Resource.(type) {
	case *librpki.RPKICertificate:
		return true, res.Certificate.SubjectKeyId
	case *librpki.RPKIROA:
		return true, res.Certificate.Certificate.SubjectKeyId
	case *librpki.RPKIManifest:
		return true, res.Certificate.Certificate.SubjectKeyId
	}
	return false, nil
}

type SeekFile struct {
	Repo   string
	File   string
	Data   []byte
	Sha256 []byte
}

type FileSeeker interface {
	GetFile(*PKIFile) (*SeekFile, error)
	GetRepository(*PKIFile, CallbackExplore) error
}

type Log interface {
	Debugf(string, ...interface{})
	Printf(string, ...interface{})
	Errorf(string, ...interface{})
	Warnf(string, ...interface{})
}

type SimpleManager struct {
	PathOfResource  map[*Resource]*PKIFile
	ResourceOfPath  map[*PKIFile]*Resource
	ToExplore       []*PKIFile
	FileSeeker      FileSeeker
	Validator       *Validator
	Explored        map[string]bool
	ToExploreUnique map[string]bool
	Log             Log

	ReportErrors bool
	Errors       chan error

	StrictManifests bool
	StrictHash      bool
}

func NewSimpleManager() *SimpleManager {
	return &SimpleManager{
		PathOfResource:  make(map[*Resource]*PKIFile),
		ResourceOfPath:  make(map[*PKIFile]*Resource),
		Explored:        make(map[string]bool),
		ToExploreUnique: make(map[string]bool),
		Errors:          make(chan error, 50),
		StrictManifests: true,
		StrictHash:      true,
	}
}

func (sm *SimpleManager) Close() {
	close(sm.Errors)
}

func (sm *SimpleManager) reportError(err error) {
	if sm.ReportErrors {
		sm.Errors <- err
	}
}
func (sm *SimpleManager) reportErrorFile(err error, file *PKIFile, seek *SeekFile) {
	if errC, ok := err.(interface{ AddFileErrorInfo(*PKIFile, *SeekFile) }); file != nil && ok {
		errC.AddFileErrorInfo(file, seek)
	}
	sm.reportError(err)
}

func (sm *SimpleManager) PutFiles(fileList []*PKIFile) {
	for _, file := range fileList {
		path := file.ComputePath()
		_, ok1 := sm.Explored[path]
		_, ok2 := sm.ToExploreUnique[path]
		if ok1 || ok2 {
			if sm.Log != nil {
				sm.Log.Debugf("Skipping %v, already been explored", path)
			}
		} else {
			sm.ToExploreUnique[path] = true
			sm.ToExplore = append(sm.ToExplore, file)
		}
	}
}

func (sm *SimpleManager) HasMore() bool {
	return len(sm.ToExplore) > 0
}

func (sm *SimpleManager) GetNextExplore() (*PKIFile, bool, error) {
	if len(sm.ToExplore) == 0 {
		return nil, false, errors.New("EOF")
	}
	curExplore := sm.ToExplore[0]
	sm.ToExplore = sm.ToExplore[1:]
	return curExplore, len(sm.ToExplore) > 0, nil
}

func (sm *SimpleManager) GetNextFile(curExplore *PKIFile) (*SeekFile, error) {
	path := curExplore.ComputePath()
	if _, ok := sm.Explored[path]; ok {
		return nil, errors.New(fmt.Sprintf("File %v already explored", path))
	}

	if sm.FileSeeker != nil {
		data, err := sm.FileSeeker.GetFile(curExplore)
		if err != nil {
			err = NewFileError(err)
		}
		return data, err
	}
	return nil, errors.New("No interface to fetch file, check FileSeeker")
}

type CallbackExplore func(*PKIFile, *SeekFile, bool)

func (sm *SimpleManager) GetNextRepository(curExplore *PKIFile, callback CallbackExplore) error {
	if _, ok := sm.Explored[curExplore.Repo]; ok {
		return errors.New(fmt.Sprintf("Path %v already explored", curExplore.Repo))
	}

	if sm.FileSeeker != nil {
		err := sm.FileSeeker.GetRepository(curExplore, callback)
		return err
	}
	return errors.New("No interface to fetch file, check FileSeeker")
}

type Validator struct {
	TALs map[string]*Resource

	// Key by SubjectKeyIdentifier
	ValidObjects map[string]*Resource
	Objects      map[string]*Resource

	// Key by path
	ObjectsPath map[string]*Resource

	CertsSerial map[string]*Resource
	Revoked     map[string]bool

	// Key by parent certificate
	ValidCRL map[string]*Resource
	CRL      map[string]*Resource

	// Key by parent certificate
	ValidROA map[string]*Resource // Make sure EE certificates are unique for a ROA
	ROA      map[string]*Resource

	// Key by parent certificate
	ValidManifest map[string]*Resource // Make sure EE certificates are unique for a ROA
	Manifest      map[string]*Resource

	DecoderConfig *librpki.DecoderConfig

	Time time.Time
}

func NewValidator() *Validator {
	return &Validator{
		TALs: make(map[string]*Resource),

		ValidObjects: make(map[string]*Resource),
		Objects:      make(map[string]*Resource),

		ObjectsPath: make(map[string]*Resource),

		CertsSerial: make(map[string]*Resource),
		Revoked:     make(map[string]bool),

		ValidCRL: make(map[string]*Resource),
		CRL:      make(map[string]*Resource),

		ValidROA: make(map[string]*Resource),
		ROA:      make(map[string]*Resource),

		ValidManifest: make(map[string]*Resource),
		Manifest:      make(map[string]*Resource),

		DecoderConfig: librpki.DefaultDecoderConfig,

		Time: time.Now().UTC(),
	}
}

type PKIFile struct {
	Parent *PKIFile
	Repo   string
	Path   string
	Type   int
	Trust  bool

	ManifestHash []byte
}

func (f *PKIFile) ComputePath() string {
	pathRep := f.Path
	if f.Parent != nil && f.Parent.Type == TYPE_MFT {
		if len(f.Parent.Repo) > 0 && f.Parent.Repo[len(f.Parent.Repo)-1] == '/' {
			pathRep = f.Parent.Repo + pathRep
		} else {
			pathRep = f.Parent.Repo + "/" + pathRep
		}
	}
	return pathRep
}

func ObjectToResource(data interface{}) *Resource {
	res := &Resource{
		Resource: data,
		Childs:   make([]*Resource, 0),
	}
	return res
}

func (v *Validator) AddResource(pkifile *PKIFile, data []byte) (bool, []*PKIFile, *Resource, error) {
	resType := pkifile.Type
	switch resType {
	case TYPE_TAL:
		tal, err := librpki.DecodeTAL(data)
		if err != nil {
			return false, nil, nil, err
		}
		pathCert, res, err := v.AddTAL(tal)
		if res == nil {
			return true, pathCert, res, errors.New("Resource is empty")
		}
		res.File = pkifile
		for _, pc := range pathCert {
			pc.Parent = pkifile
		}
		return true, pathCert, res, err
	case TYPE_CER:
		cert, err := librpki.DecodeCertificate(data)
		if err != nil {
			return false, nil, nil, err
		}
		if pkifile != nil && pkifile.Parent != nil && pkifile.Parent.Type == TYPE_TAL {
			talComp, ok := v.TALs[pkifile.Path]
			if ok {
				talValidation := talComp.Resource.(*librpki.RPKITAL).CheckCertificate(cert.Certificate)
				if !talValidation {
					return false, nil, nil, errors.New("Certificate was not validated against TAL")
				}
				v.TALs[pkifile.Path].CertTALValid = true // indicates that we can skip downloading
			}
		}

		valid, pathCert, res, err := v.AddCert(cert, pkifile.Trust)
		if res == nil {
			return valid, pathCert, res, fmt.Errorf("Resource is empty: %v", err)
		}
		res.Type = TYPE_CER
		res.File = pkifile
		for _, pc := range pathCert {
			pc.Parent = pkifile
		}

		v.ObjectsPath[pkifile.Path] = res
		return valid, pathCert, res, err
	case TYPE_ROA:
		roa, err := v.DecoderConfig.DecodeROA(data)
		if err != nil {
			return false, nil, nil, err
		}
		valid, res, err := v.AddROA(pkifile, roa)
		if res == nil {
			return valid, nil, res, fmt.Errorf("Resource is empty: %v", err)
		}
		res.File = pkifile

		v.ObjectsPath[pkifile.Path] = res
		return valid, nil, res, err
	case TYPE_MFT:
		mft, err := v.DecoderConfig.DecodeManifest(data)
		if err != nil {
			return false, nil, nil, err
		}
		valid, pathCert, res, err := v.AddManifest(pkifile, mft)
		if res == nil {
			return valid, nil, res, fmt.Errorf("Resource is empty: %v", err)
		}
		res.File = pkifile
		// add the parent information to invalidate the Manifest in case of an issue
		for _, pc := range pathCert {
			pc.Parent = pkifile
		}

		v.ObjectsPath[pkifile.Path] = res
		return valid, pathCert, res, err
	case TYPE_CRL:
		// https://tools.ietf.org/html/rfc5280
		crl, err := x509.ParseDERCRL(data)
		if err != nil {
			return false, nil, nil, err
		}
		valid, res, err := v.AddCRL(crl)
		if pkifile.Parent.Parent.Path != res.Parent.File.Path {
			return false, nil, nil, fmt.Errorf("CRL %s does not match with the parent %s", pkifile.Path, pkifile.Parent.Parent.Path)
		}
		if res == nil {
			return valid, nil, res, fmt.Errorf("Resource is empty: %v", err)
		}
		res.File = pkifile

		v.ObjectsPath[pkifile.Path] = res
		return valid, nil, res, err
	}
	return false, nil, nil, errors.New("Unknown file type")
}

func (v *Validator) InvalidateObject(keyid []byte) {
	invalidated := make(map[string]bool)
	invalidateList := make([][]byte, 1)
	invalidateList[0] = keyid

	for len(invalidateList) > 0 {
		currentKeyId := invalidateList[0]
		invalidateList = invalidateList[1:]

		ski := string(currentKeyId)

		if _, ok := invalidated[ski]; ok {
			continue
		}

		res, hasCert := v.Objects[ski]
		delete(v.ValidObjects, ski)
		delete(v.ValidROA, ski)
		delete(v.ValidCRL, ski)
		invalidated[ski] = true

		if hasCert {
			for _, child := range res.Childs {
				hasId, id := child.GetIdentifier()
				if hasId {
					//v.InvalidateObject(id)
					invalidateList = append(invalidateList, id)
				}
			}
		}
	}

}

func (v *Validator) AddTAL(tal *librpki.RPKITAL) ([]*PKIFile, *Resource, error) {
	uri := tal.GetRsyncURI()
	files := []*PKIFile{
		&PKIFile{
			Type:  TYPE_CER,
			Path:  uri,
			Trust: true,
		},
	}
	res := ObjectToResource(tal)
	res.Type = TYPE_TAL

	v.TALs[uri] = res

	return files, res, nil
}

func (v *Validator) AddCert(cert *librpki.RPKICertificate, trust bool) (bool, []*PKIFile, *Resource, error) {
	pathCert := ExtractPathCert(cert)

	ski := string(cert.Certificate.SubjectKeyId)
	aki := string(cert.Certificate.AuthorityKeyId)

	res := ObjectToResource(cert)

	conflict, exists := v.Objects[ski]
	if exists {
		conflictCert, _ := conflict.Resource.(*librpki.RPKICertificate)
		return false, nil, res, NewCertificateErrorConflict(cert, conflictCert)
	}

	_, hasParentValid := v.ValidObjects[aki]
	parent, hasParent := v.Objects[aki]
	res.Parent = parent

	var valid bool
	if hasParentValid || trust {
		valid = true
	}

	err := v.ValidateCertificate(cert, trust)
	if err != nil {
		valid = false
	}

	if hasParent && parent != nil && valid {
		parent.Childs = append(parent.Childs, res)

		v.CertsSerial[aki+cert.Certificate.SerialNumber.String()] = res
	}

	if valid {
		v.ValidObjects[ski] = res
	}
	v.Objects[ski] = res

	return valid, pathCert, res, err
}

func (v *Validator) ValidateCertificate(cert *librpki.RPKICertificate, trust bool) error {
	// Check time validity
	err := cert.ValidateTime(v.Time)
	if err != nil {
		return NewCertificateErrorValidity(cert, err)
	}

	if trust {
		return nil
	}

	// Check against parent
	aki := cert.Certificate.AuthorityKeyId
	parent, hasParent := v.ValidObjects[string(aki)]
	if !hasParent {
		return NewCertificateErrorParent(cert, nil, errors.New("missing parent"))
	}

	parentCert, ok := parent.Resource.(*librpki.RPKICertificate)
	if !ok {
		return NewCertificateErrorParent(cert, parentCert, errors.New("parent is not a rpki certificate"))
	}
	err = cert.Validate(parentCert)
	if err != nil {
		return NewCertificateErrorParent(cert, parentCert, err)
	}

	// Check presence in revocation lists
	_, revoked := v.Revoked[string(aki)+cert.Certificate.SerialNumber.String()]
	if revoked {
		return NewCertificateErrorRevocation(cert)
	}

	// Check IPs
	validIPs, invalidIPs, checkParent := cert.ValidateIPCertificate(parentCert)
	chain := parent.Parent
	for chain != nil && len(checkParent) > 0 {
		key := parentCert.Certificate.AuthorityKeyId
		upperCert, found := v.ValidObjects[string(key)]
		if !found {
			//return errors.New(fmt.Sprintf("One of the parents (%x) of %x is not valid", key, ski))
			return NewCertificateErrorParent(cert, parentCert, errors.New(fmt.Sprintf("ancestor %x is missing", key)))
		}
		chainCert, ok := upperCert.Resource.(*librpki.RPKICertificate)
		if !ok {
			//return errors.New(fmt.Sprintf("One of the parents (%x) of %x is not a RPKI Certificate", key, ski))
			return NewCertificateErrorParent(cert, parentCert, errors.New(fmt.Sprintf("ancestor %x is not a rpki certificate", key)))
		}
		validTmp, invalidTmp, checkParentTmp := librpki.ValidateIPCertificateList(checkParent, chainCert)
		validIPs = append(validIPs, validTmp...)
		invalidIPs = append(invalidIPs, invalidTmp...)
		checkParent = checkParentTmp
		chain = chain.Parent
	}

	// Check ASNs
	validASNs, invalidASNs, checkParentASN := cert.ValidateASNCertificate(parentCert)
	chain = parent.Parent
	for chain != nil && len(checkParentASN) > 0 {
		key := parentCert.Certificate.AuthorityKeyId
		upperCert, found := v.ValidObjects[string(key)]
		if !found {
			return NewCertificateErrorParent(cert, parentCert, errors.New(fmt.Sprintf("ancestor %x is not valid", key)))
		}
		chainCert, ok := upperCert.Resource.(*librpki.RPKICertificate)
		if !ok {
			return NewCertificateErrorParent(cert, parentCert, errors.New(fmt.Sprintf("ancestor %x is not a rpki certificate", key)))
		}
		validTmp, invalidTmp, checkParentTmp := librpki.ValidateASNCertificateList(checkParentASN, chainCert)
		validASNs = append(validASNs, validTmp...)
		invalidASNs = append(invalidASNs, invalidTmp...)
		checkParentASN = checkParentTmp
		chain = chain.Parent
	}

	if len(invalidIPs) > 0 || len(invalidASNs) > 0 {
		//return errors.New(fmt.Sprintf("%x contains invalid ASNs: %v", ski, invalidsASN))
		//return errors.New(fmt.Sprintf("%x contains invalid IP addresses: %v", ski, invalids))
		return NewCertificateErrorResource(cert, invalidIPs, invalidASNs)
	}

	return nil
}

func (v *Validator) AddROA(pkifile *PKIFile, roa *librpki.RPKIROA) (bool, *Resource, error) {
	valid, _, res, err := v.AddCert(roa.Certificate, false)
	if res == nil {
		return valid, res, errors.New(fmt.Sprintf("Resource is empty: %v", err))
	}
	res.File = pkifile
	res.Type = TYPE_ROACER

	errValidity := v.ValidateROA(roa)
	if errValidity != nil {
		valid = false
		err = errValidity
	}

	if !roa.InnerValid {
		valid = false
		err = errors.New(fmt.Sprintf("ROA inner validity error: %v", roa.InnerValidityError))
	}

	res_roa := ObjectToResource(roa)
	res_roa.Type = TYPE_ROA
	res_roa.File = pkifile
	res.Childs = append(res.Childs, res_roa)
	res_roa.Parent = res
	key := roa.Certificate.Certificate.SubjectKeyId

	if valid {
		v.ValidROA[string(key)] = res_roa
	}
	v.ROA[string(key)] = res_roa

	if err != nil {
		errRes := NewResourceErrorWrap(roa, err)
		errRes.InnerValidity = valid
		err = errRes
	}

	return valid, res_roa, err
}

func (v *Validator) ValidateROA(roa *librpki.RPKIROA) error {
	err := roa.ValidateEntries()
	if err != nil {
		return errors.New(fmt.Sprintf("Could not validate certificate due to wrong entry: %v", err))
	}
	return nil
}

func (v *Validator) AddManifest(pkifile *PKIFile, mft *librpki.RPKIManifest) (bool, []*PKIFile, *Resource, error) {
	pathCert := ExtractPathManifest(mft)

	valid, _, res, err := v.AddCert(mft.Certificate, false)
	if res == nil {
		return valid, pathCert, res, errors.New(fmt.Sprintf("Resource is empty: %v", err))
	}
	res.File = pkifile
	res.Type = TYPE_MFTCER

	if !mft.InnerValid {
		valid = false
		err = errors.New(fmt.Sprintf("Manifest inner validity error: %v", mft.InnerValidityError))
	}

	res_mft := ObjectToResource(mft)
	res_mft.Type = TYPE_MFT
	res_mft.File = pkifile
	res.Childs = append(res.Childs, res_mft)
	res_mft.Parent = res
	key := mft.Certificate.Certificate.SubjectKeyId
	if valid {
		v.ValidManifest[string(key)] = res_mft
	}
	v.Manifest[string(key)] = res_mft

	if err != nil {
		errRes := NewResourceErrorWrap(mft, err)
		errRes.InnerValidity = valid
		err = errRes
	}

	return valid, pathCert, res_mft, err
}

func (v *Validator) AddCRL(crl *pkix.CertificateList) (bool, *Resource, error) {
	var aki []byte
	for _, ext := range crl.TBSCertList.Extensions {
		if ext.Id.Equal(librpki.AuthorityKeyIdentifier) {
			if len(ext.Value) > 4 {
				aki = ext.Value[4:]
			}
		}
	}

	_, hasParentValid := v.ValidObjects[string(aki)]
	parent, hasParent := v.Objects[string(aki)]
	res := ObjectToResource(crl)
	res.Type = TYPE_CRL
	res.Parent = parent

	var valid bool
	if hasParentValid {
		valid = true
	}

	var parentCert *librpki.RPKICertificate
	if hasParent && valid {
		var ok bool
		parentCert, ok = parent.Resource.(*librpki.RPKICertificate)
		if !ok {
			valid = false
		}
	}
	if valid {
		err := parentCert.Certificate.CheckCRLSignature(crl)
		if err != nil {
			valid = false
		} else {
			v.ValidCRL[string(aki)] = res
			for _, revoked := range crl.TBSCertList.RevokedCertificates {
				/*for _, child := range parent.Childs {
					switch child := child.Resource.(type) {
					case *librpki.RPKI_Certificate:
						if child.Certificate.SerialNumber.Cmp(revoked.SerialNumber) == 0 {
							err = v.InvalidateObject(child.Certificate.SubjectKeyId)
							// Handle error?
						}
					}
				}*/
				key := string(aki) + revoked.SerialNumber.String()
				child, found := v.CertsSerial[key]
				if found {
					childConv := child.Resource.(*librpki.RPKICertificate)
					if childConv.Certificate.SerialNumber.Cmp(revoked.SerialNumber) == 0 {
						v.InvalidateObject(childConv.Certificate.SubjectKeyId)
					}
				}

				v.Revoked[key] = true
			}
			parent.Childs = append(parent.Childs, res)
		}
	}
	v.CRL[string(aki)] = res

	return valid, res, nil
}

func (v *Validator) GetRepositories() {

}

func (v *Validator) GetValidROAs() {

}

func DetermineType(path string) int {
	if len(path) > 4 {
		if path[len(path)-4:] == ".cer" {
			return TYPE_CER
		} else if path[len(path)-4:] == ".mft" {
			return TYPE_MFT
		} else if path[len(path)-4:] == ".crl" {
			return TYPE_CRL
		} else if path[len(path)-4:] == ".roa" {
			return TYPE_ROA
		}
	}
	return TYPE_UNKNOWN
}

func ExtractPathCert(cert *librpki.RPKICertificate) []*PKIFile {
	fileList := make([]*PKIFile, 0)

	var repo string
	item := &PKIFile{
		Type: TYPE_MFT,
	}
	var add bool
	for _, sia := range cert.SubjectInformationAccess {
		if sia.AccessMethod.Equal(Manifest) {
			item.Path = string(sia.GeneralName)
			add = true
		} else if sia.AccessMethod.Equal(CARepository) {
			repo = string(sia.GeneralName)
			item.Repo = repo
		}
	}

	for _, crl := range cert.Certificate.CRLDistributionPoints {
		item := &PKIFile{
			Type: TYPE_CRL,
			Repo: repo,
			Path: crl,
		}
		fileList = append(fileList, item)
	}

	if add {
		fileList = append(fileList, item)
	}
	return fileList
}

// Returns the list of files from the Manifest
func ExtractPathManifest(mft *librpki.RPKIManifest) []*PKIFile {
	fileList := make([]*PKIFile, 0)
	for _, file := range mft.Content.FileList {
		curFile := file.Name
		path := string(curFile)
		// GHSA-cqh2-vc2f-q4fh: Prevent file path references to parent
		// directories.
		path = strings.ReplaceAll(path, "../", "")
		item := PKIFile{
			Type:         DetermineType(path),
			Path:         path,
			ManifestHash: file.GetHash(),
		}
		fileList = append(fileList, &item)
	}
	return fileList
}

func (sm *SimpleManager) AddInitial(fileList []*PKIFile) {
	sm.PutFiles(fileList)
}

// Given a file, invalidates the certificate parent of the Manifest in which the file is listed in
func (sm *SimpleManager) InvalidateManifestParent(file *PKIFile, mftError error) {
	if file != nil && file.Parent != nil && file.Parent.Type == TYPE_MFT && file.Parent.Parent != nil && file.Parent.Parent.Type == TYPE_CER {
		res, ok := sm.ResourceOfPath[file.Parent.Parent]

		if ok && res != nil && res.Resource != nil {
			cert, ok := res.Resource.(*librpki.RPKICertificate)
			if ok {
				sm.Validator.InvalidateObject(cert.Certificate.SubjectKeyId)

				err := NewCertificateErrorManifestRevocation(cert, mftError, file.Parent, file)
				sm.reportErrorFile(err, file.Parent.Parent, nil)

			} else {
				sm.Log.Debugf("Could not invalidate certificate because incorrect resource")
			}
		} else {
			sm.Log.Debugf("Could not invalidate certificate because not found in list")
		}
	}
}

func (sm *SimpleManager) InvalidateCRLParent(file *PKIFile, crlError error) {
	if file != nil && file.Parent != nil && file.Parent.Type == TYPE_CRL && file.Parent.Parent != nil && file.Parent.Parent.Type == TYPE_CER {
		res, ok := sm.Validator.ObjectsPath[file.Parent.Parent.Path]

		if ok && res != nil && res.Resource != nil {
			cert, ok := res.Resource.(*librpki.RPKICertificate)
			if ok {
				sm.Validator.InvalidateObject(cert.Certificate.SubjectKeyId)

				err := NewCertificateErrorCRLRevocation(cert, crlError, file.Parent, file)
				sm.reportErrorFile(err, file.Parent.Parent, nil)

			} else {
				sm.Log.Debugf("Could not invalidate certificate because incorrect resource")
			}
		} else {
			sm.Log.Debugf("Could not invalidate certificate because not found in list")
		}
	}
}

func (sm *SimpleManager) ExploreAdd(file *PKIFile, data *SeekFile, addInvalidChilds bool) {
	sm.Explored[file.ComputePath()] = true
	valid, subFiles, res, err := sm.Validator.AddResource(file, data.Data)

	/*if !valid || err != nil {
		if sm.StrictManifests {
			// will also invalidate when ROA is expired
			sm.InvalidateManifestParent(file, err)
		}
	}*/

	if err != nil {
		//sm.InvalidateCRLParent(file, err)

		switch err.(type) {
		case *FileError:
		case *ResourceError:
		case *CertificateError:
		default:
			fe := NewFileError(err)
			fe.AddFileErrorInfo(file, data)
			err = fe
		}

		if sm.Log != nil {
			sm.reportErrorFile(err, file, data)
		}
	}
	if !valid && err == nil {
		sm.reportErrorFile(err, file, data)
	}
	for _, subFile := range subFiles {
		subFile.Parent = file
	}
	if addInvalidChilds || valid {
		sm.PutFiles(subFiles)
		sm.PathOfResource[res] = file
		sm.ResourceOfPath[file] = res
	}
}

// addInvalidChilds is a strict mode: visible at LACNIC with
// manifests with short expiration date.
// The certificate can still be valid while its discovery path will not
func (sm *SimpleManager) Explore(notMFT bool, addInvalidChilds bool) int {
	hasMore := sm.HasMore()
	var count int
	for hasMore {
		// Log errors
		var err error
		var file *PKIFile

		file, hasMore, err = sm.GetNextExplore()
		if err != nil {
			sm.reportError(err)
		} else {
			count++
		}
		if !notMFT || file.Type != TYPE_MFT {
			data, err := sm.GetNextFile(file)

			if err == nil && data != nil && sm.StrictHash && data.Sha256 != nil && file.ManifestHash != nil {
				// Invalidates the Manifests' CA when the manifest is expired
				if file.Parent != nil && file.Parent.Type == TYPE_MFT {
					res, ok := sm.ResourceOfPath[file.Parent]
					if ok && res != nil && res.Resource != nil {
						cert, ok := res.Resource.(*librpki.RPKIManifest)
						if ok {
							if time.Now().After(cert.Content.NextUpdate) || time.Now().Before(cert.Content.ThisUpdate) {
								sm.InvalidateManifestParent(file, nil)
							}
						} else {
							sm.Log.Debugf("Resource is not a manifest, not invalidating")
						}
					} else {
						sm.Log.Debugf("Could not fetch Parent Resource, not invalidating")
					}
				}
				if bytes.Compare(data.Sha256, file.ManifestHash) != 0 {
					errHash := NewResourceErrorHash(data.Sha256, file.ManifestHash)
					errHash.AddFileErrorInfo(file, data)
					err = errHash
				}
			}

			if err != nil || data == nil {

				// This invalidates the Manifests' CA when a file is not found
				if sm.StrictManifests {
					sm.InvalidateManifestParent(file, nil)
					//sm.reportErrorFile(err, file, data)
				}

			}
			if err != nil {
				sm.reportErrorFile(err, file, data)

				sm.InvalidateCRLParent(file, err)
			} else if data != nil {
				sm.ExploreAdd(file, data, addInvalidChilds)
				hasMore = sm.HasMore()
			} else { // data == nil && err == nil -> file was not found
				if sm.Log != nil {
					sm.Log.Debugf("GetNextFile returned nothing")
				}
			}
		} else {
			err = sm.GetNextRepository(file, sm.ExploreAdd)
			sm.Explored[file.Repo] = true
			if err != nil {
				sm.reportErrorFile(err, file, nil)
			}
		}
		hasMore = sm.HasMore()
	}
	return count
}<|MERGE_RESOLUTION|>--- conflicted
+++ resolved
@@ -7,16 +7,10 @@
 	"encoding/asn1"
 	"errors"
 	"fmt"
-<<<<<<< HEAD
 	"strings"
 	"time"
 
 	librpki "github.com/cloudflare/cfrpki/validator/lib"
-=======
-	"time"
-
-	"github.com/cloudflare/cfrpki/validator/lib"
->>>>>>> 4d801c2f
 )
 
 const (
